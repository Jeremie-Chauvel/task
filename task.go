package task

import (
	"context"
	"fmt"
	"io"
	"os"
	"sync"
	"sync/atomic"

	"github.com/go-task/task/v3/internal/compiler"
	"github.com/go-task/task/v3/internal/execext"
	"github.com/go-task/task/v3/internal/logger"
	"github.com/go-task/task/v3/internal/output"
	"github.com/go-task/task/v3/internal/summary"
	"github.com/go-task/task/v3/internal/templater"
	"github.com/go-task/task/v3/taskfile"

<<<<<<< HEAD
	"golang.org/x/exp/slices"
=======
	"github.com/sajari/fuzzy"
>>>>>>> 3e5ee233
	"golang.org/x/sync/errgroup"
)

const (
	// MaximumTaskCall is the max number of times a task can be called.
	// This exists to prevent infinite loops on cyclic dependencies
	MaximumTaskCall = 100
)

// Executor executes a Taskfile
type Executor struct {
	Taskfile *taskfile.Taskfile

	Dir         string
	TempDir     string
	Entrypoint  string
	Force       bool
	Watch       bool
	Verbose     bool
	Silent      bool
	Dry         bool
	Summary     bool
	Parallel    bool
	Color       bool
	Concurrency int
	Interval    string

	Stdin  io.Reader
	Stdout io.Writer
	Stderr io.Writer

	Logger      *logger.Logger
	Compiler    compiler.Compiler
	Output      output.Output
	OutputStyle taskfile.Output

	taskvars   *taskfile.Vars
	fuzzyModel *fuzzy.Model

	concurrencySemaphore chan struct{}
	taskCallCount        map[string]*int32
	mkdirMutexMap        map[string]*sync.Mutex
	executionHashes      map[string]context.Context
	executionHashesMutex sync.Mutex
}

// Run runs Task
func (e *Executor) Run(ctx context.Context, calls ...taskfile.Call) error {
	// check if given tasks exist
	for _, call := range calls {
		task, err := e.GetTask(call)
		if err != nil {
			e.ListTasksWithDesc()
<<<<<<< HEAD
			return err
=======

			didYouMean := ""
			if e.fuzzyModel != nil {
				didYouMean = e.fuzzyModel.SpellCheck(c.Task)
			}
			return &taskNotFoundError{taskName: c.Task, didYouMean: didYouMean}
>>>>>>> 3e5ee233
		}
		if task.Internal {
			e.ListTasksWithDesc()
			return &taskInternalError{taskName: call.Task}
		}
	}

	if e.Summary {
		for i, c := range calls {
			compiledTask, err := e.FastCompiledTask(c)
			if err != nil {
				return nil
			}
			summary.PrintSpaceBetweenSummaries(e.Logger, i)
			summary.PrintTask(e.Logger, compiledTask)
		}
		return nil
	}

	if e.Watch {
		return e.watchTasks(calls...)
	}

	g, ctx := errgroup.WithContext(ctx)
	for _, c := range calls {
		c := c
		if e.Parallel {
			g.Go(func() error { return e.RunTask(ctx, c) })
		} else {
			if err := e.RunTask(ctx, c); err != nil {
				return err
			}
		}
	}
	return g.Wait()
}

// RunTask runs a task by its name
func (e *Executor) RunTask(ctx context.Context, call taskfile.Call) error {
	t, err := e.CompiledTask(call)
	if err != nil {
		return err
	}
	if !e.Watch && atomic.AddInt32(e.taskCallCount[t.Task], 1) >= MaximumTaskCall {
		return &MaximumTaskCallExceededError{task: t.Task}
	}

	release := e.acquireConcurrencyLimit()
	defer release()

	return e.startExecution(ctx, t, func(ctx context.Context) error {
		e.Logger.VerboseErrf(logger.Magenta, `task: "%s" started`, call.Task)
		if err := e.runDeps(ctx, t); err != nil {
			return err
		}

		if !e.Force {
			if err := ctx.Err(); err != nil {
				return err
			}

			preCondMet, err := e.areTaskPreconditionsMet(ctx, t)
			if err != nil {
				return err
			}

			upToDate, err := e.isTaskUpToDate(ctx, t)
			if err != nil {
				return err
			}

			if upToDate && preCondMet {
				if !e.Silent {
					e.Logger.Errf(logger.Magenta, `task: Task "%s" is up to date`, t.Name())
				}
				return nil
			}
		}

		if err := e.mkdir(t); err != nil {
			e.Logger.Errf(logger.Red, "task: cannot make directory %q: %v", t.Dir, err)
		}

		for i := range t.Cmds {
			if t.Cmds[i].Defer {
				defer e.runDeferred(t, call, i)
				continue
			}

			if err := e.runCommand(ctx, t, call, i); err != nil {
				if err2 := e.statusOnError(t); err2 != nil {
					e.Logger.VerboseErrf(logger.Yellow, "task: error cleaning status on error: %v", err2)
				}

				if execext.IsExitError(err) && t.IgnoreError {
					e.Logger.VerboseErrf(logger.Yellow, "task: task error ignored: %v", err)
					continue
				}

				return &TaskRunError{t.Task, err}
			}
		}
		e.Logger.VerboseErrf(logger.Magenta, `task: "%s" finished`, call.Task)
		return nil
	})
}

func (e *Executor) mkdir(t *taskfile.Task) error {
	if t.Dir == "" {
		return nil
	}

	mutex := e.mkdirMutexMap[t.Task]
	mutex.Lock()
	defer mutex.Unlock()

	if _, err := os.Stat(t.Dir); os.IsNotExist(err) {
		if err := os.MkdirAll(t.Dir, 0o755); err != nil {
			return err
		}
	}
	return nil
}

func (e *Executor) runDeps(ctx context.Context, t *taskfile.Task) error {
	g, ctx := errgroup.WithContext(ctx)

	reacquire := e.releaseConcurrencyLimit()
	defer reacquire()

	for _, d := range t.Deps {
		d := d

		g.Go(func() error {
			err := e.RunTask(ctx, taskfile.Call{Task: d.Task, Vars: d.Vars})
			if err != nil {
				return err
			}
			return nil
		})
	}

	return g.Wait()
}

func (e *Executor) runDeferred(t *taskfile.Task, call taskfile.Call, i int) {
	ctx, cancel := context.WithCancel(context.Background())
	defer cancel()

	if err := e.runCommand(ctx, t, call, i); err != nil {
		e.Logger.VerboseErrf(logger.Yellow, `task: ignored error in deferred cmd: %s`, err.Error())
	}
}

func (e *Executor) runCommand(ctx context.Context, t *taskfile.Task, call taskfile.Call, i int) error {
	cmd := t.Cmds[i]

	switch {
	case cmd.Task != "":
		reacquire := e.releaseConcurrencyLimit()
		defer reacquire()

		err := e.RunTask(ctx, taskfile.Call{Task: cmd.Task, Vars: cmd.Vars})
		if err != nil {
			return err
		}
		return nil
	case cmd.Cmd != "":
		if e.Verbose || (!cmd.Silent && !t.Silent && !e.Taskfile.Silent && !e.Silent) {
			e.Logger.Errf(logger.Green, "task: [%s] %s", t.Name(), cmd.Cmd)
		}

		if e.Dry {
			return nil
		}

		outputWrapper := e.Output
		if t.Interactive {
			outputWrapper = output.Interleaved{}
		}
		vars, err := e.Compiler.FastGetVariables(t, call)
		outputTemplater := &templater.Templater{Vars: vars, RemoveNoValue: true}
		if err != nil {
			return fmt.Errorf("task: failed to get variables: %w", err)
		}
		stdOut, stdErr, close := outputWrapper.WrapWriter(e.Stdout, e.Stderr, t.Prefix, outputTemplater)
		defer func() {
			if err := close(); err != nil {
				e.Logger.Errf(logger.Red, "task: unable to close writter: %v", err)
			}
		}()

		err = execext.RunCommand(ctx, &execext.RunCommandOptions{
			Command: cmd.Cmd,
			Dir:     t.Dir,
			Env:     getEnviron(t),
			Stdin:   e.Stdin,
			Stdout:  stdOut,
			Stderr:  stdErr,
		})
		if execext.IsExitError(err) && cmd.IgnoreError {
			e.Logger.VerboseErrf(logger.Yellow, "task: [%s] command error ignored: %v", t.Name(), err)
			return nil
		}
		return err
	default:
		return nil
	}
}

func getEnviron(t *taskfile.Task) []string {
	if t.Env == nil {
		return nil
	}

	environ := os.Environ()

	for k, v := range t.Env.ToCacheMap() {
		str, isString := v.(string)
		if !isString {
			continue
		}

		if _, alreadySet := os.LookupEnv(k); alreadySet {
			continue
		}

		environ = append(environ, fmt.Sprintf("%s=%s", k, str))
	}

	return environ
}

func (e *Executor) startExecution(ctx context.Context, t *taskfile.Task, execute func(ctx context.Context) error) error {
	h, err := e.GetHash(t)
	if err != nil {
		return err
	}

	if h == "" {
		return execute(ctx)
	}

	e.executionHashesMutex.Lock()
	otherExecutionCtx, ok := e.executionHashes[h]

	if ok {
		e.executionHashesMutex.Unlock()
		e.Logger.VerboseErrf(logger.Magenta, "task: skipping execution of task: %s", h)
		<-otherExecutionCtx.Done()
		return nil
	}

	ctx, cancel := context.WithCancel(ctx)
	defer cancel()

	e.executionHashes[h] = ctx
	e.executionHashesMutex.Unlock()

	return execute(ctx)
}

// GetTask will return the task with the name matching the given call from the taskfile.
// If no task is found, it will search for tasks with a matching alias.
// If multiple tasks contain the same alias or no matches are found an error is returned.
func (e *Executor) GetTask(call taskfile.Call) (*taskfile.Task, error) {
	// Search for a matching task
	matchingTask, ok := e.Taskfile.Tasks[call.Task]
	if ok {
		return matchingTask, nil
	}

	// If didn't find one, search for a task with a matching alias
	var aliasedTasks []string
	for _, task := range e.Taskfile.Tasks {
		if slices.Contains(task.Aliases, call.Task) {
			aliasedTasks = append(aliasedTasks, task.Task)
			matchingTask = task
		}
	}
	// If we found multiple tasks
	if len(aliasedTasks) > 1 {
		return nil, &multipleTasksWithAliasError{
			aliasName: call.Task,
			taskNames: aliasedTasks,
		}
	}
	// If we found no tasks
	if len(aliasedTasks) == 0 {
		return nil, &taskNotFoundError{
			taskName: call.Task,
		}
	}

	return matchingTask, nil
}<|MERGE_RESOLUTION|>--- conflicted
+++ resolved
@@ -16,11 +16,8 @@
 	"github.com/go-task/task/v3/internal/templater"
 	"github.com/go-task/task/v3/taskfile"
 
-<<<<<<< HEAD
+	"github.com/sajari/fuzzy"
 	"golang.org/x/exp/slices"
-=======
-	"github.com/sajari/fuzzy"
->>>>>>> 3e5ee233
 	"golang.org/x/sync/errgroup"
 )
 
@@ -74,17 +71,9 @@
 		task, err := e.GetTask(call)
 		if err != nil {
 			e.ListTasksWithDesc()
-<<<<<<< HEAD
 			return err
-=======
-
-			didYouMean := ""
-			if e.fuzzyModel != nil {
-				didYouMean = e.fuzzyModel.SpellCheck(c.Task)
-			}
-			return &taskNotFoundError{taskName: c.Task, didYouMean: didYouMean}
->>>>>>> 3e5ee233
-		}
+		}
+
 		if task.Internal {
 			e.ListTasksWithDesc()
 			return &taskInternalError{taskName: call.Task}
@@ -373,8 +362,13 @@
 	}
 	// If we found no tasks
 	if len(aliasedTasks) == 0 {
+		didYouMean := ""
+		if e.fuzzyModel != nil {
+			didYouMean = e.fuzzyModel.SpellCheck(call.Task)
+		}
 		return nil, &taskNotFoundError{
-			taskName: call.Task,
+			taskName:   call.Task,
+			didYouMean: didYouMean,
 		}
 	}
 
