# Changelog

<<<<<<< HEAD
# v3.0.0 - Preview 2

- Taskfiles in version 1 are not supported anymore
  ([#237](https://github.com/go-task/task/pull/237)).
- Added global `method:` option. With this option, you can set a default
  method to all tasks in a Taskfile
  ([#246](https://github.com/go-task/task/issues/246)).
- Changed default method from `timestamp` to `checksum`
  ([#246](https://github.com/go-task/task/issues/246)).
- New magic variables are now available when using `status:`:
  `.TIMESTAMP` which contains the greatest modification date
  from the files listed in `sources:`, and `.CHECKSUM`, which
  contains a checksum of all files listed in `status:`.
  This is useful for manual checking when using external, or even remote,
  artifacts when using `status:`
  ([#216](https://github.com/go-task/task/pull/216)).

## v3.0.0 - Preview 1

- We're now using [slim-sprig](https://github.com/go-task/slim-sprig) instead of
  [sprig](https://github.com/Masterminds/sprig), which allowed a file size
  reduction of about 22%
  ([#219](https://github.com/go-task/task/pull/219)).
- We now use some colors on Task output to better distinguish message types -
  commands are green, errors are red, etc
  ([#207](https://github.com/go-task/task/pull/207)).
=======
## Unreleased

- Fix error being raised when `exit 0` was called
  ([#251](https://github.com/go-task/task/issues/251)).
>>>>>>> 0494d7eb

## v2.7.0 - 2019-09-22

- Fixed panic bug when assigning a global variable
  ([#229](https://github.com/go-task/task/issues/229), [#243](https://github.com/go-task/task/issues/234)).
- A task with `method: checksum` will now re-run if generated files are deleted
  ([#228](https://github.com/go-task/task/pull/228), [#238](https://github.com/go-task/task/issues/238)).

## v2.6.0 - 2019-07-21

- Fixed some bugs regarding minor version checks on `version:`.
- Add `preconditions:` to task
  ([#205](https://github.com/go-task/task/pull/205)).
- Create directory informed on `dir:` if it doesn't exist
  ([#209](https://github.com/go-task/task/issues/209), [#211](https://github.com/go-task/task/pull/211)).
- We now have a `--taskfile` flag (alias `-t`), which can be used to run
  another Taskfile (other than the default `Taskfile.yml`)
  ([#221](https://github.com/go-task/task/pull/221)).
- It's now possible to install Task using Homebrew on Linux
  ([go-task/homebrew-tap#1](https://github.com/go-task/homebrew-tap/pull/1)).

## v2.5.2 - 2019-05-11

- Reverted YAML upgrade due issues with CRLF on Windows
  ([#201](https://github.com/go-task/task/issues/201), [go-yaml/yaml#450](https://github.com/go-yaml/yaml/issues/450)).
- Allow setting global variables through the CLI
  ([#192](https://github.com/go-task/task/issues/192)).

## 2.5.1 - 2019-04-27

- Fixed some issues with interactive command line tools, where sometimes
  the output were not being shown, and similar issues
  ([#114](https://github.com/go-task/task/issues/114), [#190](https://github.com/go-task/task/issues/190), [#200](https://github.com/go-task/task/pull/200)).
- Upgraded [go-yaml/yaml](https://github.com/go-yaml/yaml) from v2 to v3.

## v2.5.0 - 2019-03-16

- We moved from the taskfile.org domain to the new fancy taskfile.dev domain.
  While stuff is being redirected, we strongly recommend to everyone that use
  [this install script](https://taskfile.dev/#/installation?id=install-script)
  to use the new taskfile.dev domain on scripts from now on.
- Fixed to the ZSH completion
  ([#182](https://github.com/go-task/task/pull/182)).
- Add [`--summary` flag along with `summary:` task attribute](https://taskfile.org/#/usage?id=display-summary-of-task)
  ([#180](https://github.com/go-task/task/pull/180)).

## v2.4.0 - 2019-02-21

- Allow calling a task of the root Taskfile from an included Taskfile
  by prefixing it with `:`
  ([#161](https://github.com/go-task/task/issues/161), [#172](https://github.com/go-task/task/issues/172)),
- Add flag to override the `output` option
  ([#173](https://github.com/go-task/task/pull/173));
- Fix bug where Task was persisting the new checksum on the disk when the Dry
  Mode is enabled
  ([#166](https://github.com/go-task/task/issues/166));
- Fix file timestamp issue when the file name has spaces
  ([#176](https://github.com/go-task/task/issues/176));
- Mitigating path expanding issues on Windows
  ([#170](https://github.com/go-task/task/pull/170)).

## v2.3.0 - 2019-01-02

- On Windows, Task can now be installed using [Scoop](https://scoop.sh/)
  ([#152](https://github.com/go-task/task/pull/152));
- Fixed issue with file/directory globing
  ([#153](https://github.com/go-task/task/issues/153));
- Added ability to globally set environment variables
  (
    [#138](https://github.com/go-task/task/pull/138),
    [#159](https://github.com/go-task/task/pull/159)
  ).

## v2.2.1 - 2018-12-09

- This repository now uses Go Modules (#143). We'll still keep the `vendor` directory in sync for some time, though;
- Fixing a bug when the Taskfile has no tasks but includes another Taskfile (#150);
- Fix a bug when calling another task or a dependency in an included Taskfile (#151).

## v2.2.0 - 2018-10-25

- Added support for [including other Taskfiles](https://taskfile.org/#/usage?id=including-other-taskfiles) (#98)
  - This should be considered experimental. For now, only including local files is supported, but support for including remote Taskfiles is being discussed. If you have any feedback, please comment on #98.
- Task now have a dedicated documentation site: https://taskfile.org
  - Thanks to [Docsify](https://docsify.js.org/) for making this pretty easy. To check the source code, just take a look at the [docs](https://github.com/go-task/task/tree/master/docs) directory of this repository. Contributions to the documentation is really appreciated.

## v2.1.1 - 2018-09-17

- Fix suggestion to use `task --init` not being shown anymore (when a `Taskfile.yml` is not found)
- Fix error when using checksum method and no file exists for a source glob (#131)
- Fix signal handling when the `--watch` flag is given (#132)

## v2.1.0 - 2018-08-19

- Add a `ignore_error` option to task and command (#123)
- Add a dry run mode (`--dry` flag) (#126)

## v2.0.3 - 2018-06-24

- Expand environment variables on "dir", "sources" and "generates" (#116)
- Fix YAML merging syntax (#112)
- Add ZSH completion (#111)
- Implement new `output` option. Please check out the [documentation](https://github.com/go-task/task#output-syntax)

## v2.0.2 - 2018-05-01

- Fix merging of YAML anchors (#112)

## v2.0.1 - 2018-03-11

- Fixes panic on `task --list`

## v2.0.0 - 2018-03-08

Version 2.0.0 is here, with a new Taskfile format.

Please, make sure to read the [Taskfile versions](https://github.com/go-task/task/blob/master/TASKFILE_VERSIONS.md) document, since it describes in depth what changed for this version.

* New Taskfile version 2 (https://github.com/go-task/task/issues/77)
* Possibility to have global variables in the `Taskfile.yml` instead of `Taskvars.yml` (https://github.com/go-task/task/issues/66)
* Small improvements and fixes

## v1.4.4 - 2017-11-19

- Handle SIGINT and SIGTERM (#75);
- List: print message with there's no task with description;
- Expand home dir ("~" symbol) on paths (#74);
- Add Snap as an installation method;
- Move examples to its own repo;
- Watch: also walk on tasks called on on "cmds", and not only on "deps";
- Print logs to stderr instead of stdout (#68);
- Remove deprecated `set` keyword;
- Add checksum based status check, alternative to timestamp based.

## v1.4.3 - 2017-09-07

- Allow assigning variables to tasks at run time via CLI (#33)
- Added suport for multiline variables from sh (#64)
- Fixes env: remove square braces and evaluate shell (#62)
- Watch: change watch library and few fixes and improvements
- When use watching, cancel and restart long running process on file change (#59 and #60)

## v1.4.2 - 2017-07-30

- Flag to set directory of execution
- Always echo command if is verbose mode
- Add silent mode to disable echoing of commands
- Fixes and improvements of variables (#56)

## v1.4.1 - 2017-07-15

- Allow use of YAML for dynamic variables instead of $ prefix
  - `VAR: {sh: echo Hello}` instead of `VAR: $echo Hello`
- Add `--list` (or `-l`) flag to print existing tasks
- OS specific Taskvars file (e.g. `Taskvars_windows.yml`, `Taskvars_linux.yml`, etc)
- Consider task up-to-date on equal timestamps (#49)
- Allow absolute path in generates section (#48)
- Bugfix: allow templating when calling deps (#42)
- Fix panic for invalid task in cyclic dep detection
- Better error output for dynamic variables in Taskvars.yml (#41)
- Allow template evaluation in parameters

## v1.4.0 - 2017-07-06

- Cache dynamic variables
- Add verbose mode (`-v` flag)
- Support to task parameters (overriding vars) (#31) (#32)
- Print command, also when "set:" is specified (#35)
- Improve task command help text (#35)

## v1.3.1 - 2017-06-14

- Fix glob not working on commands (#28)
- Add ExeExt template function
- Add `--init` flag to create a new Taskfile
- Add status option to prevent task from running (#27)
- Allow interpolation on `generates` and `sources` attributes (#26)

## v1.3.0 - 2017-04-24

- Migrate from os/exec.Cmd to a native Go sh/bash interpreter
  - This is a potentially breaking change if you use Windows.
  - Now, `cmd` is not used anymore on Windows. Always use Bash-like syntax for your commands, even on Windows.
- Add "ToSlash" and "FromSlash" to template functions
- Use functions defined on github.com/Masterminds/sprig
- Do not redirect stdin while running variables commands
- Using `context` and `errgroup` packages (this will make other tasks to be cancelled, if one returned an error)

## v1.2.0 - 2017-04-02

- More tests and Travis integration
- Watch a task (experimental)
- Possibility to call another task
- Fix "=" not being reconized in variables/environment variables
- Tasks can now have a description, and help will print them (#10)
- Task dependencies now run concurrently
- Support for a default task (#16)

## v1.1.0 - 2017-03-08

- Support for YAML, TOML and JSON (#1)
- Support running command in another directory (#4)
- `--force` or `-f` flag to force execution of task even when it's up-to-date
- Detection of cyclic dependencies (#5)
- Support for variables (#6, #9, #14)
- Operation System specific commands and variables (#13)

## v1.0.0 - 2017-02-28

- Add LICENSE file<|MERGE_RESOLUTION|>--- conflicted
+++ resolved
@@ -1,6 +1,5 @@
 # Changelog
 
-<<<<<<< HEAD
 # v3.0.0 - Preview 2
 
 - Taskfiles in version 1 are not supported anymore
@@ -27,12 +26,11 @@
 - We now use some colors on Task output to better distinguish message types -
   commands are green, errors are red, etc
   ([#207](https://github.com/go-task/task/pull/207)).
-=======
+
 ## Unreleased
 
 - Fix error being raised when `exit 0` was called
   ([#251](https://github.com/go-task/task/issues/251)).
->>>>>>> 0494d7eb
 
 ## v2.7.0 - 2019-09-22
 
