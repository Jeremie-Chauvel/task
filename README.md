[![Join the chat at https://gitter.im/go-task/task](https://badges.gitter.im/go-task/task.svg)](https://gitter.im/go-task/task?utm_source=badge&utm_medium=badge&utm_campaign=pr-badge&utm_content=badge)

# Task - Simple "Make" alternative

Task is a simple tool that allows you to easily run development and build
tasks. Task is written in Go, but can be used to develop any language.
It aims to be simpler and easier to use then [GNU Make][make].

## Installation

If you have a [Go][golang] environment setup, you can simply run:

```bash
go get -u -v github.com/go-task/task/cmd/task
```

Or you can download from the [releases][releases] page and add to your `PATH`.

## Usage

Create a file called `Taskfile.yml` in the root of the project.
(`Taskfile.toml` and `Taskfile.json` are also supported, but YAML is used in
the documentation). The `cmds` attribute should contains the commands of a
task:

```yml
build:
  cmds:
    - go build -v -i main.go

assets:
  cmds:
    - gulp
```

Running the tasks is as simple as running:

```bash
task assets build
```

If Bash is available (Linux and Windows while on Git Bash), the commands will
run in Bash, otherwise will fallback to `cmd` (on Windows).

<<<<<<< HEAD
### OS specific task support

If you add a `Taskfile_{{GOOS}}` you can override or amend your taskfile based on the op;erating system.

Example:

Taskfile.yml:
=======
### Environment

You can specify environment variables that are added when running a command:
>>>>>>> 5b3c11ea

```yml
build:
  cmds:
<<<<<<< HEAD
  - echo  "default"
```

Taskfile_linux.yml:

```yml
build:
  cmds:
  - echo  "linux"
```

Will print out `linux` and not default

=======
  - echo $hallo
  env:
    hallo: welt
```

>>>>>>> 5b3c11ea
### Running task in another dir

By default, tasks will be executed in the directory where the Taskfile is
located. But you can easily make the task run in another folder informing
`dir`:

```yml
js:
  dir: www/public/js
  cmds:
    - gulp
```

### Task dependencies

You may have tasks that depends on others. Just pointing them on `deps` will
make them run automatically before running the parent task:

```yml
build:
  deps: [assets]
  cmds:
    - go build -v -i main.go

assets:
  cmds:
    - gulp
```

In the above example, `assets` will always run right before `build` if you run
`task build`.

A task can have only dependencies and no commands to group tasks together:

```yml
assets:
  deps: [js, css]

js:
  cmds:
    - npm run buildjs

css:
  cmds:
    - npm run buildcss
```

Each task can only be run once. If it is included from another dependend task causing
a cyclomatic dependency, execution will be stopped.

```yml
task1:
  deps: [task2]

task2:
  deps: [task1]
```

Will stop at the moment the dependencies of `task2` are executed.

### Prevent task from running when not necessary

If a task generates something, you can inform Task the source and generated
files, so Task will prevent to run them if not necessary.

```yml
build:
  deps: [js, css]
  cmds:
    - go build -v -i main.go

js:
  cmds:
    - npm run buildjs
  sources:
    - js/src/**/*.js
  generates:
    - public/bundle.js

css:
  cmds:
    - npm run buildcss
  sources:
    - css/src/*.css
  generates:
    - public/bundle.css
```

`sources` and `generates` should be file patterns. When both are given, Task
will compare the modification date/time of the files to determine if it's
necessary to run the task. If not, it will just print
`Task "js" is up to date`.

You can use `--force` or `-f` if you want to force a task to run even when
up-to-date.

### Variables

```yml
build:
  deps: [setvar]
  cmds:
  - echo "{{.PREFIX}} {{.THEVAR}}"
  vars:
    PREFIX: "Path:"

setvar:
  cmds:
  - echo "{{.PATH}}"
  set: THEVAR
```

The above sample saves the path into a new variable which is then again echoed.

You can use environment variables, task level variables and a file called
`Taskvars.yml` (or `Taskvars.toml` or `Taskvars.json`) as source of variables.

They are evaluated in the following order:

Task local variables are overwritten by variables found in `Taskvars` file.
Variables found in `Taskvars` file are overwritten with variables from the
environment. The output of the last command is stored in the environment. So
you can do something like this:

```yml
build:
  deps: [setvar]
  cmds:
  - echo "{{.PREFIX}} '{{.THEVAR}}'"
  vars:
    PREFIX: "Result: "

setvar:
  cmds:
  - echo -n "a"
  - echo -n "{{.THEVAR}}b"
  - echo -n "{{.THEVAR}}c"
  set: THEVAR
```

The result of a run of build would be:

```
a
ab
abc
Result:  'abc'
```

### Go's template engine

Task parse commands as [Go's template engine][gotemplate] before executing
them. Variables are acessible through dot syntax (`.VARNAME`). The following
functions are available:

- `OS`: return operating system. Possible values are "windows", "linux",
  "darwin" (macOS) and "freebsd".
- `ARCH`: return the architecture Task was compiled to: "386", "amd64", "arm"
  or "s390x".
- `IsSH`: on unix systems this should always return `true`. On Windows, will
  return `true` if `sh` command was found (Git Bash). In this case commands
  will run on `sh`. Otherwise, this function will return `false` meaning
  commands will run on `cmd`.

Example:

```yml
printos:
  cmds:
    - echo '{{OS}} {{ARCH}}'
    - "echo '{{if eq OS \"windows\"}}windows-command{{else}}unix-command{{end}}'"
    - echo 'Is SH? {{IsSH}}'
```

## Alternatives

Similar software:

- [tj/robo][robo]
- [dogtools/dog][dog]

[make]: https://www.gnu.org/software/make/
[releases]: https://github.com/go-task/task/releases
[golang]: https://golang.org/
[gotemplate]: https://golang.org/pkg/text/template/
[robo]: https://github.com/tj/robo
[dog]: https://github.com/dogtools/dog<|MERGE_RESOLUTION|>--- conflicted
+++ resolved
@@ -42,44 +42,42 @@
 If Bash is available (Linux and Windows while on Git Bash), the commands will
 run in Bash, otherwise will fallback to `cmd` (on Windows).
 
-<<<<<<< HEAD
-### OS specific task support
-
-If you add a `Taskfile_{{GOOS}}` you can override or amend your taskfile based on the op;erating system.
-
-Example:
-
-Taskfile.yml:
-=======
+
 ### Environment
-
 You can specify environment variables that are added when running a command:
->>>>>>> 5b3c11ea
-
-```yml
-build:
-  cmds:
-<<<<<<< HEAD
-  - echo  "default"
-```
-
-Taskfile_linux.yml:
-
-```yml
-build:
-  cmds:
-  - echo  "linux"
-```
-
-Will print out `linux` and not default
-
-=======
+
+```yml
+build:
+  cmds:
   - echo $hallo
   env:
     hallo: welt
 ```
 
->>>>>>> 5b3c11ea
+### OS specific task support
+
+If you add a `Taskfile_{{GOOS}}` you can override or amend your taskfile based on the op;erating system.
+
+Example:
+
+Taskfile.yml:
+
+```yml
+build:
+  cmds:
+  - echo  "default"
+```
+
+Taskfile_linux.yml:
+
+```yml
+build:
+  cmds:
+  - echo  "linux"
+```
+
+Will print out `linux` and not default
+
 ### Running task in another dir
 
 By default, tasks will be executed in the directory where the Taskfile is
